--- conflicted
+++ resolved
@@ -555,10 +555,7 @@
 # @param d the objective design
 # @return The least-squares design based fitness
 def LeastSquares(c,d):
-<<<<<<< HEAD
-    
-=======
->>>>>>> c4bba629
+
     assert len(c)==len(d), "The length of the candidate and objective design must be equal in LeastSquares."  
    
     return np.sum((d-c)**2)
